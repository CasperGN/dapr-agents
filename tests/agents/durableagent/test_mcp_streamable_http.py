import pytest
from unittest.mock import AsyncMock, Mock, patch
from mcp.types import CallToolResult
from dapr_agents.tool.mcp.schema import create_pydantic_model_from_schema
from dapr_agents.agents.durable import DurableAgent
from dapr_agents.agents.schemas import AgentWorkflowEntry, AgentWorkflowState
from dapr_agents.tool.base import AgentTool


@pytest.fixture(autouse=True)
def patch_dapr_check(monkeypatch):
    monkeypatch.setattr(DurableAgent, "save_state", lambda self: None)

    # The following monkeypatches are for legacy compatibility with dict-like access in tests.
    # If AgentWorkflowState supports dict-like access natively, these can be removed.
    def _getitem(self, key):
        return getattr(self, key)

    def _setdefault(self, key, default):
        if hasattr(self, key):
            return getattr(self, key)
        setattr(self, key, default)
        return default

    AgentWorkflowState.__getitem__ = _getitem
    AgentWorkflowState.setdefault = _setdefault
    # Patch DaprStateStore to use a mock DaprClient that supports context manager
    import dapr_agents.storage.daprstores.statestore as statestore

    class MockDaprClient:
        def __enter__(self):
            return self

        def __exit__(self, exc_type, exc_val, exc_tb):
            pass

        def save_state(self, *args, **kwargs):
            pass

        def get_state(self, *args, **kwargs):
            class R:
                data = "{}"
                etag = "etag"

            return R()

        def execute_state_transaction(self, *args, **kwargs):
            pass

    statestore.DaprClient = MockDaprClient

    # Patch out agent registration logic (skip state store entirely)
    def mock_register_agentic_system(self):
        pass

    monkeypatch.setattr(
        DurableAgent, "register_agentic_system", mock_register_agentic_system
    )

    yield


@pytest.fixture
def mock_mcp_tool():
    mcp_tool = Mock()
    mcp_tool.name = "add"
    mcp_tool.description = "Add two numbers"
    # Provide an input schema so the tool expects 'a' and 'b' as direct arguments
    mcp_tool.inputSchema = {
        "type": "object",
        "properties": {"a": {"type": "integer"}, "b": {"type": "integer"}},
        "required": ["a", "b"],
    }
    return mcp_tool


@pytest.fixture
def mock_mcp_session():
    # Simulate a streamable HTTP response by returning the sum as a string
    import json

    async def fake_call_tool(*args, **kwargs):
        a = b = 0
        # Handle all possible argument patterns for tool execution
        if len(args) >= 2:
            if isinstance(args[1], dict):
                a = int(args[1].get("a", 0))
                b = int(args[1].get("b", 0))
            elif isinstance(args[1], str):
                try:
                    data = json.loads(args[1])
                    if isinstance(data, dict):
                        a = int(data.get("a", 0))
                        b = int(data.get("b", 0))
                except Exception:
                    a = b = 0
        elif "a" in kwargs and "b" in kwargs:
            try:
                a = int(kwargs["a"])
                b = int(kwargs["b"])
            except Exception:
                a = b = 0
        elif args and isinstance(args[0], dict):
            try:
                a = int(args[0].get("a", 0))
                b = int(args[0].get("b", 0))
            except Exception:
                a = b = 0
        elif args and isinstance(args[0], str):
            try:
                data = json.loads(args[0])
                if isinstance(data, dict):
                    a = int(data.get("a", 0))
                    b = int(data.get("b", 0))
            except Exception:
                a = b = 0
        return str(a + b)

    session = Mock()
    session.call_tool = AsyncMock(side_effect=fake_call_tool)
    return session


@pytest.fixture
def durable_agent_with_mcp_tool(mock_mcp_tool, mock_mcp_session):
    from dapr_agents.agents.configs import AgentPubSubConfig, AgentStateConfig
    from dapr_agents.storage.daprstores.stateservice import StateStoreService

    async def mock_executor(**kwargs):
        result = await mock_mcp_session.call_tool(mock_mcp_tool.name, kwargs)
        return result

    args_model = create_pydantic_model_from_schema(mock_mcp_tool.inputSchema, "AddArgs")

    agent_tool = AgentTool(
        name=mock_mcp_tool.name,
        description=mock_mcp_tool.description,
        args_model=args_model,
        func=mock_executor,
    )

    agent = DurableAgent(
        name="TestDurableAgent",
        role="Math Assistant",
        goal="Help humans do math",
        instructions=["Test math instructions"],
        tools=[agent_tool],
        pubsub=AgentPubSubConfig(
            pubsub_name="testpubsub",
        ),
        state=AgentStateConfig(store=StateStoreService(store_name="teststatestore")),
    )
    return agent


def test_execute_tool_activity_with_mcp_tool(durable_agent_with_mcp_tool):
    # Test the mocked MCP tool (add) with DurableAgent
    instance_id = "test-instance-123"

    # Use AgentWorkflowEntry for state setup
    entry = AgentWorkflowEntry(
        input_value="What is 2 plus 2?",
        source=None,
        triggering_workflow_instance_id=None,
        workflow_instance_id=instance_id,
        workflow_name="AgenticWorkflow",
        status="RUNNING",
        messages=[],
        tool_history=[],
    )
    durable_agent_with_mcp_tool._state_model.instances[instance_id] = entry

    # Print available tool names for debugging
    tool_names = [t.name for t in durable_agent_with_mcp_tool.tool_executor.tools]
    print("Available tool names (unit test):", tool_names)
    # Use the correct tool name as present in the executor
    tool_name = next(
        (n for n in tool_names if n.lower().startswith("add")), tool_names[0]
    )

    # Create mock context
    mock_ctx = Mock()

    # Call run_tool activity with new signature (ctx, payload)
    with patch.object(durable_agent_with_mcp_tool, "load_state"), patch.object(
        durable_agent_with_mcp_tool, "save_state"
    ):
        result = durable_agent_with_mcp_tool.run_tool(
            mock_ctx,
            {
                "instance_id": instance_id,
                "tool_call": {
                    "id": "call_123",
                    "type": "function",
                    "function": {"name": tool_name, "arguments": '{"a": 2, "b": 2}'},
                },
            },
        )

    # Verify the tool result structure
    assert result["tool_call_id"] == "call_123"
    assert result["name"] == tool_name
    assert result["content"] == "4"  # Serialized as string


# Shared fixture to start the math server with streamable HTTP
@pytest.fixture(scope="module")
def start_math_server_http():
    import subprocess
    import time

    proc = subprocess.Popen(
        [
            "python",
            "tests/agents/durableagent/test_mcp_math_server.py",
            "--server_type",
            "streamable-http",
            "--port",
            "8000",
        ]
    )
    time.sleep(1.5)  # Give the server time to start
    yield
    proc.terminate()
    proc.wait()


# Helper to get agent tools from a real MCP server
async def get_agent_tools_from_http():
    from dapr_agents.tool.mcp import MCPClient

    client = MCPClient()
    await client.connect_streamable_http(
        server_name="local", url="http://localhost:8000/mcp/"
    )
    return client.get_all_tools()


@pytest.mark.asyncio
async def test_add_tool_with_real_server_http(start_math_server_http):
    from dapr_agents import Agent

    agent_tools = await get_agent_tools_from_http()
    agent = Agent(name="MathAgent", role="Math Assistant", tools=agent_tools)
    # Print available tool names for debugging
    tool_names = [t.name for t in agent_tools]
    print("Available tool names:", tool_names)
    # Use the correct tool name as provided by the MCP server
    tool_name = next(
        (n for n in tool_names if n.lower().startswith("add")), tool_names[0]
    )
    result = await agent.tool_executor.run_tool(tool_name, a=2, b=2)
    assert result.structuredContent["result"] == 4


@pytest.mark.asyncio
async def test_durable_agent_with_real_server_http(start_math_server_http):
    agent_tools = await get_agent_tools_from_http()
    from dapr_agents.agents.configs import AgentPubSubConfig, AgentStateConfig
    from dapr_agents.storage.daprstores.stateservice import StateStoreService

    agent = DurableAgent(
        name="TestDurableAgent",
        role="Math Assistant",
        goal="Help humans do math",
        instructions=["Test math instructions"],
        tools=agent_tools,
        pubsub=AgentPubSubConfig(
            pubsub_name="testpubsub",
        ),
        state=AgentStateConfig(store=StateStoreService(store_name="teststatestore")),
    )

    instance_id = "test-instance-456"
    # Use AgentWorkflowEntry for state setup
    entry = AgentWorkflowEntry(
        input_value="What is 2 plus 2?",
        source=None,
        triggering_workflow_instance_id=None,
        workflow_instance_id=instance_id,
        workflow_name="AgenticWorkflow",
        status="RUNNING",
        messages=[],
        tool_history=[],
    )
    agent._state_model.instances[instance_id] = entry

    # Print available tool names
    tool_names = [t.name for t in agent.tool_executor.tools]
    print("Available tool names (integration test):", tool_names)

    tool_name = next(
        (n for n in tool_names if n.lower().startswith("add")), tool_names[0]
    )

    #  Create mock context
    mock_ctx = Mock()

    # Call run_tool activity with new signature (ctx, payload)
    # Note: run_tool is synchronous but uses _run_asyncio_task internally,
    # so when called from an async test context, we need to run it in a thread
    import asyncio

    with patch.object(agent, "load_state"), patch.object(agent, "save_state"):
        result = await asyncio.to_thread(
            agent.run_tool,
            mock_ctx,
            {
                "instance_id": instance_id,
                "tool_call": {
                    "id": "call_456",
                    "type": "function",
                    "function": {"name": tool_name, "arguments": '{"a": 2, "b": 2}'},
                },
            },
        )

    execution_result: CallToolResult = CallToolResult.model_validate_json(
        result["execution_result"]
    )

    # Verify the tool result structure
    assert result["tool_call_id"] == "call_456"
<<<<<<< HEAD
    assert result["name"] == tool_name
    assert result["content"] == "4"  # Serialized as string
=======
    assert result["tool_name"] == tool_name
    assert execution_result.structuredContent["result"] == 4
>>>>>>> 023f7bc5
<|MERGE_RESOLUTION|>--- conflicted
+++ resolved
@@ -315,16 +315,8 @@
             },
         )
 
-    execution_result: CallToolResult = CallToolResult.model_validate_json(
-        result["execution_result"]
-    )
+    content: CallToolResult = CallToolResult.model_validate_json(result["content"])
 
     # Verify the tool result structure
     assert result["tool_call_id"] == "call_456"
-<<<<<<< HEAD
-    assert result["name"] == tool_name
-    assert result["content"] == "4"  # Serialized as string
-=======
-    assert result["tool_name"] == tool_name
-    assert execution_result.structuredContent["result"] == 4
->>>>>>> 023f7bc5
+    assert content.structuredContent["result"] == 4