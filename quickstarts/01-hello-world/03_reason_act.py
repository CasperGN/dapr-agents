--- conflicted
+++ resolved
@@ -4,10 +4,6 @@
 
 load_dotenv()
 
-<<<<<<< HEAD
-
-=======
->>>>>>> 356a25f2
 @tool
 def search_weather(city: str) -> str:
     """Get weather information for a city."""
@@ -21,15 +17,6 @@
     activities = {"rainy": "Visit museums", "sunny": "Go hiking"}
     return activities.get(weather.lower(), "Stay comfortable")
 
-<<<<<<< HEAD
-
-react_agent = ReActAgent(
-    name="TravelAgent",
-    role="Travel Assistant",
-    instructions=["Check weather, then suggest activities"],
-    tools=[search_weather, get_activities],
-)
-=======
 async def main():
     react_agent = ReActAgent(
         name="TravelAgent",
@@ -37,16 +24,10 @@
         instructions=["Check weather, then suggest activities"],
         tools=[search_weather, get_activities]
     )
->>>>>>> 356a25f2
 
     result = await react_agent.run("What should I do in London today?")
     if result:
         print("Result:", result)
 
-<<<<<<< HEAD
-if len(result) > 0:
-    print("Result:", result)
-=======
 if __name__ == "__main__":
-    asyncio.run(main())
->>>>>>> 356a25f2
+    asyncio.run(main())