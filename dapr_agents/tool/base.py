import inspect
import logging
from typing import TYPE_CHECKING, Callable, Type, Optional, Any, Dict
from inspect import signature, Parameter
<<<<<<< HEAD
from pydantic import (
    BaseModel,
    Field,
    ValidationError,
    model_validator,
    PrivateAttr,
    create_model,
)
=======
from pydantic import BaseModel, Field, ValidationError, model_validator, PrivateAttr
>>>>>>> 58198e24
from mcp.types import CallToolResult, TextContent
from dapr_agents.tool.utils.tool import ToolHelper
from dapr_agents.tool.utils.function_calling import to_function_call_definition
from dapr_agents.types import ToolError

if TYPE_CHECKING:
    from mcp.types import Tool as MCPTool
    from mcp import ClientSession
    from toolbox_core.sync_tool import ToolboxSyncTool

logger = logging.getLogger(__name__)


class AgentTool(BaseModel):
    """
    Base class for agent tools, supporting both synchronous and asynchronous execution.
    This class can be used by the Agent and DurableAgent types to define tools that can be executed

    Attributes:
        name (str): The tool's name.
        description (str): A brief description of the tool's purpose.
        args_model (Optional[Type[BaseModel]]): Model for validating tool arguments.
        func (Optional[Callable]): Function defining tool behavior.
    """

    name: str = Field(
        ...,
        description="The name of the tool, formatted with capitalization and no spaces.",
    )
    description: str = Field(
        ..., description="A brief description of the tool's functionality."
    )
    args_model: Optional[Type[BaseModel]] = Field(
        None, description="Pydantic model for validating tool arguments."
    )
    func: Optional[Callable] = Field(
        None, description="Optional function implementing the tool's behavior."
    )

    _is_async: bool = PrivateAttr(default=False)

    @model_validator(mode="before")
    @classmethod
    def set_name_and_description(cls, values: dict) -> dict:
        """
        Validator to dynamically set `name` and `description` before validation.
        """
        func = values.get("func")
        if func:
            values.setdefault("name", func.__name__)
            values.setdefault("description", func.__doc__ or "")
        return values

    @classmethod
    def from_func(cls, func: Callable) -> "AgentTool":
        """
        Creates an instance of `AgentTool` from a raw Python function.

        Args:
            func (Callable): The function to wrap in the tool.

        Returns:
            AgentTool: An instance of `AgentTool`.
        """
        ToolHelper.check_docstring(func)
        return cls(func=func)

    @classmethod
    def from_mcp(
        cls,
        mcp_tool: "MCPTool",
        session: "Optional[ClientSession]" = None,
        connection: Any = None,
    ) -> "AgentTool":
        """
        Create an AgentTool from an MCPTool and a session or connection.

        Args:
            mcp_tool: The MCPTool object to wrap.
            session: An active MCP ClientSession (preferred).
            connection: Optional connection config (if no session provided).

        Returns:
            AgentTool: A ready-to-use AgentTool instance.
        """
        if session is None and connection is None:
            raise ValueError("Either a session or a connection config must be provided")

        tool_name = mcp_tool.name
        tool_docs = mcp_tool.description or ""

        async def executor(**kwargs: Any) -> Any:
            try:
                logger.debug(f"Calling MCP tool '{tool_name}' with args: {kwargs}")
                if session is not None:
                    result = await session.call_tool(tool_name, kwargs)
                else:
                    logger.debug(f"Starting transport session for tool '{tool_name}'")
                    from dapr_agents.tool.mcp.transport import start_transport_session

                    async with start_transport_session(connection) as tool_session:
                        await tool_session.initialize()
                        result = await tool_session.call_tool(tool_name, kwargs)
                tool_result = CallToolResult(
                    isError=False,
                    content=[TextContent(type="text", text=str(result))],
                    structuredContent={},
                )
                return tool_result
            except (ValidationError, ToolError, Exception) as e:
                err_type = type(e).__name__
                logger.error(f"{err_type} running tool: {str(e)}")
                return CallToolResult(
                    isError=True,
                    content=[
                        TextContent(
                            type="text",
                            text=f"{err_type} during Tool Call. Arguments sent to Tool: {str(kwargs)}.\nError: {str(e)}",
                        )
                    ],
                )

        # Optionally generate args model from input schema
        tool_args_model = None
        if getattr(mcp_tool, "inputSchema", None):
            try:
                from dapr_agents.tool.mcp.schema import (
                    create_pydantic_model_from_schema,
                )

                tool_args_model = create_pydantic_model_from_schema(
                    mcp_tool.inputSchema, f"{tool_name}Args"
                )
            except Exception as e:
                logger.warning(f"Failed to create schema for tool '{tool_name}': {e}")
                pass

        return cls(
            name=tool_name,
            description=tool_docs,
            func=executor,
            args_model=tool_args_model,
        )

    @classmethod
    def from_mcp_many(
        cls,
        mcp_tools: list,
        session: "ClientSession" = None,
        connection: Any = None,
    ) -> list:
        """
        Batch-create AgentTool objects from a list of MCPTool objects.

        Args:
            mcp_tools (List[MCPTool]): List of MCP tool objects to convert.
            session: An active MCP ClientSession (preferred).
            connection: Optional connection config (if no session provided).

        Returns:
            List[AgentTool]: List of ready-to-use AgentTool objects.
        """
        return [
            cls.from_mcp(
                tool,
                session=session,
                connection=connection,
            )
            for tool in mcp_tools
        ]

    @classmethod
    async def from_mcp_session(cls, session: "ClientSession") -> list:
        """
        Fetch all tools and wrap them as AgentTool objects.

        Args:
            session: An active MCP ClientSession.

        Returns:
            List[AgentTool]: List of ready-to-use AgentTool objects.
        """
        mcp_tools_response = await session.list_tools()
        return cls.from_mcp_many(
            mcp_tools_response.tools,
            session=session,
        )

    @classmethod
    def from_toolbox(
        cls,
        toolbox_tool: "ToolboxSyncTool",
    ) -> "AgentTool":
        """
        Create an AgentTool from a ToolboxSyncTool.

        Args:
            toolbox_tool: A ToolboxSyncTool instance from toolbox-core.

        Returns:
            AgentTool: A ready-to-use AgentTool instance.
        """
        tool_name = toolbox_tool._name
        tool_description = toolbox_tool._description

        def executor(**kwargs: Any) -> Any:
            try:
                logger.debug(f"Calling Toolbox tool '{tool_name}' with args: {kwargs}")
                result = toolbox_tool(**kwargs)
                tool_result = CallToolResult(
                    isError=False,
                    content=[TextContent(type="text", text=str(result))],
                    structuredContent={},
                )
                return tool_result
            except (ValidationError, ToolError, Exception) as e:
                err_type = type(e).__name__
                logger.error(f"{err_type} running tool: {str(e)}")
                return CallToolResult(
                    isError=True,
                    content=[
                        TextContent(
                            type="text",
                            text=f"{err_type} during Tool Call. Arguments sent to Tool: {str(kwargs)}.\nError: {str(e)}",
                        )
                    ],
                )

        tool_args_model = None
        try:
            params = toolbox_tool._params
            if params and len(params) > 0:
                field_definitions = {}
                for param in params:
                    annotation = (
                        param.annotation if hasattr(param, "annotation") else Any
                    )
                    if param.required:
                        field_definitions[param.name] = (annotation, ...)
                    else:
                        field_definitions[param.name] = (Optional[annotation], None)
                if field_definitions:
                    tool_args_model = create_model(
                        f"{tool_name}Args", **field_definitions
                    )
            else:
                # Create empty model to avoid infering kwargs onto model
                tool_args_model = create_model(f"{tool_name}Args")
        except Exception as e:
            logger.warning(
                f"Failed to create args model for Toolbox tool '{tool_name}': {e}"
            )
            # Failed to create model from params, fallback to empty model
            tool_args_model = create_model(f"{tool_name}Args")

        return cls(
            name=tool_name,
            description=tool_description,
            func=executor,
            args_model=tool_args_model,
        )

    @classmethod
    def from_toolbox_many(
        cls,
        toolbox_tools: list,
    ) -> list:
        """
        Batch-create AgentTool objects from a list of ToolboxSyncTool objects.

        Args:
            toolbox_tools: List of ToolboxSyncTool objects to convert.

        Returns:
            List[AgentTool]: List of ready-to-use AgentTool objects.
        """
        return [cls.from_toolbox(tool) for tool in toolbox_tools]

    def model_post_init(self, __context: Any) -> None:
        """
        Handles post-initialization logic for both class-based and function-based tools.
        """
        self.name = self.name.replace(" ", "_").title().replace("_", "")

        if self.func:
            self._is_async = inspect.iscoroutinefunction(self.func)
            self._initialize_from_func(self.func)
        else:
            self._initialize_from_run()
        return super().model_post_init(__context)

    def _initialize_from_func(self, func: Callable) -> None:
        """Initialize Tool fields from a provided function."""
        if self.args_model is None:
            self.args_model = ToolHelper.infer_func_schema(func)

    def _initialize_from_run(self) -> None:
        """Initialize Tool fields based on the abstract `_run` method."""
        if self.args_model is None:
            self.args_model = ToolHelper.infer_func_schema(self._run)

    def _validate_and_prepare_args(
        self, func: Callable, *args, **kwargs
    ) -> Dict[str, Any]:
        """
        Normalize and validate arguments for the given function.

        Args:
            func (Callable): The function whose signature is used.
            *args: Positional arguments.
            **kwargs: Keyword arguments.

        Returns:
            Dict[str, Any]: Validated and prepared arguments.

        Raises:
            ToolError: If argument validation fails.
        """
        sig = signature(func)
        if args:
            arg_names = list(sig.parameters.keys())
            kwargs.update(dict(zip(arg_names, args)))

        if self.args_model:
            try:
                validated_args = self.args_model(**kwargs)
                return validated_args.model_dump(exclude_none=True)
            except ValidationError as ve:
                logger.debug(f"Validation failed for tool '{self.name}': {ve}")
                raise ToolError(f"Validation error in tool '{self.name}': {ve}") from ve

        return kwargs

    def run(self, *args, **kwargs) -> Any:
        """
        Execute the tool synchronously.

        Raises:
            ToolError if the tool is async or execution fails.
        """
        if self._is_async:
            raise ToolError(
                f"Tool '{self.name}' is async and must be awaited. Use `await tool.arun(...)` instead."
            )
        try:
            func = self.func or self._run
            kwargs = self._validate_and_prepare_args(func, *args, **kwargs)
            return func(**kwargs)
        except Exception as e:
            self._log_and_raise_error(e)

    async def arun(self, *args, **kwargs) -> Any:
        """
        Execute the tool asynchronously (whether it's sync or async under the hood).
        """
        try:
            func = self.func or self._run
            kwargs = self._validate_and_prepare_args(func, *args, **kwargs)
            return await func(**kwargs) if self._is_async else func(**kwargs)
        except Exception as e:
            self._log_and_raise_error(e)

    def _run(self, *args, **kwargs) -> Any:
        """Fallback default run logic if no `func` is set."""
        if self.func:
            return self.func(*args, **kwargs)
        raise NotImplementedError("No function or _run method defined for this tool.")

    def _log_and_raise_error(self, error: Exception) -> None:
        """Log the error and raise a ToolError."""
        logger.error(f"Error executing tool '{self.name}': {str(error)}")
        raise ToolError(
            f"An error occurred during the execution of tool '{self.name}': {str(error)}"
        )

    def __call__(self, *args, **kwargs) -> Any:
        """
        Enables `tool(...)` syntax.

        Raises:
            ToolError: if async tool is called without `await`.
        """
        if self._is_async:
            raise ToolError(
                f"Tool '{self.name}' is async and must be awaited. Use `await tool.arun(...)`."
            )
        return self.run(*args, **kwargs)

    def to_function_call(
        self, format_type: str = "openai", use_deprecated: bool = False
    ) -> Dict:
        """
        Converts the tool to a specified function call format.

        Args:
            format_type (str): The format type (e.g., 'openai').
            use_deprecated (bool): Whether to use deprecated format.

        Returns:
            Dict: The function call representation.
        """
        return to_function_call_definition(
            self.name, self.description, self.args_model, format_type, use_deprecated
        )

    def __repr__(self) -> str:
        """Returns a string representation of the AgentTool."""
        return f"AgentTool(name={self.name}, description={self.description})"

    @property
    def args_schema(self) -> dict:
        """Returns a JSON-serializable dictionary of the tool's function args_model."""
        if self.args_model:
            schema = self.args_model.model_json_schema()
            for prop in schema.get("properties", {}).values():
                prop.pop("title", None)
            return schema.get("properties", {})
        return {}

    @property
    def signature(self) -> str:
        """Provides a dynamic and detailed string representation of the tool's function signature."""
        func_to_inspect = self.func if self.func else self._run
        params = signature(func_to_inspect).parameters
        args = [
            f"{name}: {param.annotation.__name__ if param.annotation != Parameter.empty else 'Any'}"
            f"{' = ' + repr(param.default) if param.default != Parameter.empty else ''}"
            for name, param in params.items()
        ]
        return f"{self.name}({', '.join(args)})"


def tool(
    func: Optional[Callable] = None, *, args_model: Optional[Type[BaseModel]] = None
) -> AgentTool:
    """
    A decorator to wrap a function with an `AgentTool` for validation and metadata.

    Args:
        func (Optional[Callable]): The function to wrap.
        args_model (Optional[Type[BaseModel]]): Optional Pydantic model for argument validation.

    Returns:
        AgentTool: The wrapped function as an `AgentTool`.
    """

    def decorator(f: Callable) -> AgentTool:
        ToolHelper.check_docstring(f)
        return AgentTool(func=f, args_model=args_model)

    return decorator(func) if func else decorator<|MERGE_RESOLUTION|>--- conflicted
+++ resolved
@@ -2,7 +2,6 @@
 import logging
 from typing import TYPE_CHECKING, Callable, Type, Optional, Any, Dict
 from inspect import signature, Parameter
-<<<<<<< HEAD
 from pydantic import (
     BaseModel,
     Field,
@@ -11,9 +10,6 @@
     PrivateAttr,
     create_model,
 )
-=======
-from pydantic import BaseModel, Field, ValidationError, model_validator, PrivateAttr
->>>>>>> 58198e24
 from mcp.types import CallToolResult, TextContent
 from dapr_agents.tool.utils.tool import ToolHelper
 from dapr_agents.tool.utils.function_calling import to_function_call_definition
