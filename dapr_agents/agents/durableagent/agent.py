import asyncio
import json
import logging
from datetime import datetime, timezone
from typing import Any, Dict, List, Optional, Union

from dapr.ext.workflow import DaprWorkflowContext  # type: ignore
from pydantic import Field, model_validator

from dapr_agents.agents.base import AgentBase
from dapr_agents.agents.durableagent.storage import DurableAgentWorkflowState
from dapr_agents.types import (
    AgentError,
    AssistantMessage,
    LLMChatResponse,
    ToolExecutionRecord,
    ToolMessage,
    UserMessage,
)
from dapr_agents.types.workflow import DaprWorkflowStatus
from dapr_agents.workflow.agentic import AgenticWorkflow
from dapr_agents.workflow.decorators import message_router, task, workflow

from .schemas import (
    AgentTaskResponse,
    BroadcastMessage,
    InternalTriggerAction,
    TriggerAction,
)
from .storage import (
    DurableAgentMessage,
    DurableAgentWorkflowEntry,
)

logger = logging.getLogger(__name__)


# TODO(@Sicoyle): Clear up the lines between DurableAgent and AgentWorkflow
class DurableAgent(AgenticWorkflow, AgentBase):
    """
    A conversational AI agent that responds to user messages, engages in discussions,
    and dynamically utilizes external tools when needed.

    The DurableAgent follows an agentic workflow, iterating on responses based on
    contextual understanding, reasoning, and tool-assisted execution. It ensures
    meaningful interactions by selecting the right tools, generating relevant responses,
    and refining outputs through iterative feedback loops.
    """

    def get_chat_history(self, task: Optional[str] = None) -> List[Dict[str, Any]]:
        """
        Retrieves the chat history as a list of dictionaries.

        Args:
            task (Optional[str]): The task or query provided by the user.

        Returns:
            List[Dict[str, Any]]: The chat history as dictionaries.
        """
        # Get instance-specific chat history
        if self.storage._current_state is None:
            logger.warning("Agent state is None, initializing empty state")
            self.storage._current_state = {}

        # Get messages from all instances
        all_messages = []
        instance_data = self.storage._current_state.get("instances", {})
        logger.debug(f"Current state instances: {instance_data}")
        
        for instance in instance_data.values():
            messages = instance.get("messages", [])
            logger.debug(f"Instance messages: {messages}")
            all_messages.extend(messages)

        # Get long-term memory from workflow state (for broadcast messages and persistent context)
        long_term_memory = self.storage._current_state.get("chat_history", [])
        all_messages.extend(long_term_memory)

        return all_messages


    agent_topic_name: Optional[str] = Field(
        default=None,
        description="The topic name dedicated to this specific agent, derived from the agent's name if not provided.",
    )
    agent_metadata: Optional[Dict[str, Any]] = Field(
        default=None,
        description="Metadata about the agent, including name, role, goal, instructions, and topic name.",
    )
    workflow_instance_id: Optional[str] = Field(
        default=None,
        description="The current workflow instance ID for this agent.",
    )
<<<<<<< HEAD
=======
    memory: Optional[ConversationDaprStateMemory] = Field(
        default=None,
        description="Persistent memory with session-based state hydration.",
    )
>>>>>>> 83f291ec

    @model_validator(mode="before")
    def set_agent_and_topic_name(cls, values: dict):
        # Set name to role if name is not provided
        if not values.get("name") and values.get("role"):
            values["name"] = values["role"]

        # Derive agent_topic_name from agent name
        if not values.get("agent_topic_name") and values.get("name"):
            values["agent_topic_name"] = values["name"]

        return values

    def model_post_init(self, __context: Any) -> None:
        """Initializes the workflow with agentic execution capabilities."""
        # Call AgenticWorkflow's model_post_init first to initialize state store and other dependencies
        # This will properly load state from storage if it exists
        super().model_post_init(__context)

        # Name of main Workflow
        # TODO: can this be configurable or dynamic? Would that make sense?
        self._workflow_name = "AgenticWorkflow"

        # Initialize state structure if it doesn't exist
        if not self.storage._current_state:
            self.storage._current_state = {"instances": {}}

        if self.memory is not None:
            self.memory = ConversationDaprStateMemory(
                store_name=self.memory.store_name,
                session_id=f"{self.name or 'agent'}_session",
            )
            logger.info(f"Initialized memory with store name: {self.memory.store_name}")

        # Load the current workflow instance ID from state using session_id
<<<<<<< HEAD
        logger.debug(f"State after loading: {self.storage._current_state}")
        if self.storage._current_state and self.storage._current_state.get("instances"):
            logger.debug(f"Found {len(self.storage._current_state['instances'])} instances in state")
            for instance_id, instance_data in self.storage._current_state["instances"].items():
                stored_workflow_name = instance_data.get("workflow_name")
                stored_session_id = instance_data.get("session_id")
                logger.debug(
                    f"Instance {instance_id}: workflow_name={stored_workflow_name}, session_id={stored_session_id}, current_workflow_name={self._workflow_name}, current_session_id={self.storage.session_id}"
                )
                if (
                    stored_workflow_name == self._workflow_name
                    and stored_session_id == self.storage.session_id
=======
        logger.debug(f"State after loading: {self.state}")
        if self.state and self.state.get("instances"):
            logger.debug(f"Found {len(self.state['instances'])} instances in state")
            current_session_id = (
                self.memory.session_id
                if self.memory
                else f"{self.name}_default_session"
            )
            for instance_id, instance_data in self.state["instances"].items():
                stored_workflow_name = instance_data.get("workflow_name")
                stored_session_id = instance_data.get("session_id")
                logger.debug(
                    f"Instance {instance_id}: workflow_name={stored_workflow_name}, session_id={stored_session_id}, current_workflow_name={self._workflow_name}, current_session_id={current_session_id}"
                )
                if (
                    stored_workflow_name == self._workflow_name
                    and stored_session_id == current_session_id
>>>>>>> 83f291ec
                ):
                    self.workflow_instance_id = instance_id
                    logger.debug(
                        f"Loaded current workflow instance ID from state using session_id: {instance_id}"
                    )
                    break
        else:
            logger.debug("No instances found in state or state is empty")

        # Sync workflow state with Dapr runtime after loading
        # This ensures our database reflects the actual state of resumed workflows
        self._sync_workflow_state_after_startup()

        # Register the agentic system
        self._agent_metadata = {
            "name": self.name,
            "role": self.role,
            "goal": self.goal,
            "instructions": self.instructions,
            "topic_name": self.agent_topic_name,
            "pubsub_name": self.message_bus_name,
            "orchestrator": False,
        }

        self.register_agentic_system()

    async def run(
        self, 
        input_data: Union[str, Dict[str, Any]], 
        session_id: Optional[str] = None
    ) -> Any:
        """
        Fire up the workflow, wait for it to complete, then return the final serialized_output.
        Dapr automatically handles resuming any incomplete workflows when the runtime starts.

        Args:
            input_data (Union[str, Dict[str, Any]]): The input for the workflow. Can be a string (task) or a dict.
            session_id (Optional[str]): Override the default session ID for this run.
        Returns:
            Any: The final output from the workflow execution.
        """
        logger.debug(f"DurableAgent.run() called with input: {input_data}")

        # Update session ID if provided
        if session_id is not None:
            self.storage.session_id = session_id

        # Set up signal handlers for graceful shutdown when using run() method
        self.setup_signal_handlers()

        # Prepare input payload for workflow
        if isinstance(input_data, dict):
            input_payload = input_data
        else:
            input_payload = {"task": input_data}

        try:
            result = await self.run_and_monitor_workflow_async(
                workflow=self._workflow_name,
                input=input_payload,
            )
            return result
        except asyncio.CancelledError:
            logger.warning("Workflow execution was cancelled")
            raise

    @message_router
    @workflow(name="AgenticWorkflow")
    def tool_calling_workflow(self, ctx: DaprWorkflowContext, message: TriggerAction):
        """
        Executes a tool-calling workflow, determining the task source (either an agent or an external user).
        This uses Dapr Workflows to run the agent in a ReAct-style loop until it generates a final answer or reaches max iterations,
        calling tools as needed.

        Args:
            ctx (DaprWorkflowContext): The workflow context for the current execution, providing state and control methods.
            message (TriggerAction): The trigger message containing the task, iteration, and metadata for workflow execution.

        Returns:
            Dict[str, Any]: The final response message when the workflow completes, or None if continuing to the next iteration.
        """
        # Step 1: pull out task + metadata + span context from workflow input through .start, .run(), pubsub invocation
        if isinstance(message, dict):
            task = message.get("task", None)
            metadata = message.get("_message_metadata", {}) or {}
            # Extract OpenTelemetry span context if present
            otel_span_context = message.get("_otel_span_context", None)
            # Extract workflow_instance_id from TriggerAction if present from orchestrator
            if "workflow_instance_id" in message:
                metadata["triggering_workflow_instance_id"] = message[
                    "workflow_instance_id"
                ]
        else:  # This is for if triggered by an orchestrator
            task = getattr(message, "task", None)
            metadata = getattr(message, "_message_metadata", {}) or {}
            # Extract OpenTelemetry span context if present
            otel_span_context = getattr(message, "_otel_span_context", None)
            # Extract workflow_instance_id from TriggerAction if present from orchestrator
            if hasattr(message, "workflow_instance_id"):
                metadata["triggering_workflow_instance_id"] = getattr(
                    message, "workflow_instance_id"
                )
            # Extract source from TriggerAction if present from orchestrator
            if hasattr(message, "source"):
                metadata["source"] = getattr(message, "source")

        triggering_workflow_instance_id = metadata.get(
            "triggering_workflow_instance_id"
        )
        source = self.get_source_or_default(metadata.get("source"))

        # Store workflow instance ID for observability layer to use
        # The observability layer will handle AGENT span creation for resumed workflows
        if otel_span_context:
            # New workflow - store the provided span context (observability layer handles this)
            from dapr_agents.observability.context_storage import store_workflow_context

            instance_context_key = f"__workflow_context_{ctx.instance_id}__"
            store_workflow_context(instance_context_key, otel_span_context)

        # Load the latest state from database to ensure we have up-to-date instance data
        self.load_state()

        if not ctx.is_replaying:
            logger.debug(f"Initial message from {source} -> {self.name}")

        yield ctx.call_activity(
            self.record_initial_entry,
            input={
                "instance_id": ctx.instance_id,
                "input": task or "Triggered without input.",
                "source": source,
                "triggering_workflow_instance_id": triggering_workflow_instance_id,
                "start_time": ctx.current_utc_datetime.isoformat(),
                "trace_context": otel_span_context,
            },
        )

        try:
            for turn in range(1, self.max_iterations + 1):
                self.load_state()
                
                if not ctx.is_replaying:
                    logger.debug(
                        f"Workflow turn {turn}/{self.max_iterations} (Instance ID: {ctx.instance_id})"
                    )

                # Generate Response with LLM and atomically save the assistant's response message
                response_message: dict = yield ctx.call_activity(
                    self.call_llm,
                    input={
                        "task": task,
                        "instance_id": ctx.instance_id,
                        "time": ctx.current_utc_datetime.isoformat(),
                    },
                )

                # Handle tool calls response
                tool_calls = response_message.get("tool_calls") or []
                if tool_calls:
                    if not ctx.is_replaying:
                        logger.debug(
                            f"Turn {turn}: executing {len(tool_calls)} tool call(s)"
                        )
                    # fan‑out parallel tool executions
                    parallel = [
                        ctx.call_activity(
                            self.run_tool,
                            input={
                                "tool_call": tc,
                                "instance_id": ctx.instance_id,
                                "time": ctx.current_utc_datetime.isoformat(),
                                "execution_order": i,  # Add ordering information
                            },
                        )
                        for i, tc in enumerate(tool_calls)
                    ]
                    yield self.when_all(parallel)

                    # Prepare for next turn: clear task so that call_llm() uses memory/history
                    task = None
                    continue  # bump to next turn

                # No tool calls → this is your final answer
                break  # exit loop
            else:
                raise AgentError("Workflow ended without producing a final response")

        except Exception as e:
            logger.exception("Workflow error", exc_info=e)
            err_msg = {
                "role": "assistant",
                "content": f"⚠️ Unexpected error: {e}",
            }
            self._save_assistant_message(ctx.instance_id, err_msg)

        # Get the last message from state (this will be the final response)
        final_msg = self._get_last_message_from_state(ctx.instance_id)
        if not final_msg:
            final_msg = {"role": "assistant", "content": "No response generated"}

        # Broadcast the final response if a broadcast topic is set
        if self.broadcast_topic_name:
            yield ctx.call_activity(
                self.broadcast_message_to_agents,
                input={"message": final_msg},
            )

        # Respond to source agent if available
        if source and triggering_workflow_instance_id:
            yield ctx.call_activity(
                self.send_response_back,
                input={
                    "response": final_msg,
                    "target_agent": source,
                    "target_instance_id": triggering_workflow_instance_id,
                },
            )

        yield ctx.call_activity(
            self.finalize_workflow,
            input={
                "instance_id": ctx.instance_id,
                "final_output": final_msg.get("content", ""),
                "time": ctx.current_utc_datetime.isoformat(),
                "triggering_workflow_instance_id": triggering_workflow_instance_id,
            },
        )

        # Set verdict for the workflow instance
        if not ctx.is_replaying:
            verdict = (
                "max_iterations_reached" if turn == self.max_iterations else "completed"
            )
            logger.info(f"Workflow {ctx.instance_id} finalized: {verdict}")

        # Return the final response message
        return final_msg

    @message_router
    @workflow(name="AgenticWorkflow")
    def internal_trigger_workflow(
        self, ctx: DaprWorkflowContext, message: InternalTriggerAction
    ):
        """
        Handles InternalTriggerAction messages by treating them the same as TriggerAction.
        This prevents self-triggering loops while allowing orchestrators to trigger agents.

        Args:
            ctx (DaprWorkflowContext): The workflow context for the current execution.
            message (InternalTriggerAction): The internal trigger message from an orchestrator.

        Returns:
            Dict[str, Any]: The final response message when the workflow completes.
        """
        # Convert InternalTriggerAction to TriggerAction format and delegate to the main workflow
        trigger_message = TriggerAction(
            task=message.task,
            workflow_instance_id=message.workflow_instance_id,
            source="orchestrator",  # Default source for internal triggers
        )
        return self.tool_calling_workflow(ctx, trigger_message)

    def get_source_or_default(self, source: str):
        # Set default source if not provided (for direct run() calls)
        if not source:
            source = "direct"
        return source

    @task
    def record_initial_entry(
        self,
        instance_id: str,
        input: str,
        source: Optional[str],
        triggering_workflow_instance_id: Optional[str],
        start_time: str,  # required to be passed in using the workflow context for deterministic timestamp
        output: str = "",
        trace_context: Optional[Dict[str, Any]] = None,
    ):
        """
        Records the initial workflow entry for a new workflow instance.
        Args:
            instance_id (str): The workflow instance ID.
            input (str): The input task for the workflow.
            source (Optional[str]): The source of the workflow trigger.
            triggering_workflow_instance_id (Optional[str]): The workflow instance ID of the triggering workflow.
            output (str): The output for the workflow entry (default: "").
            start_time (Optional[str]): The start time in ISO format (default: None, will use current time).
            trace_context (Optional[Dict[str, Any]]): OpenTelemetry trace context for workflow resumption.
        """
        # Convert datetime to string for JSON serialization
        if start_time:
            if isinstance(start_time, str):
                start_time_str = start_time
            else:
                start_time_str = start_time.isoformat()
        else:
            start_time_str = datetime.now(timezone.utc).isoformat()

        entry = {
            "input": input,
            "source": source,
            "workflow_instance_id": instance_id,
            "triggering_workflow_instance_id": triggering_workflow_instance_id,
            "workflow_name": self._workflow_name,
<<<<<<< HEAD
            "session_id": self.storage.session_id,
=======
            "session_id": self.memory.session_id
            if self.memory
            else f"{self.name}_default_session",
>>>>>>> 83f291ec
            "start_time": start_time_str,
            "trace_context": trace_context,
            "status": DaprWorkflowStatus.RUNNING.value,
            "messages": [],
            "tool_history": [],
            "end_time": None,
        }
        if "instances" not in self.storage._current_state:
            self.storage._current_state["instances"] = {}
        self.storage._current_state["instances"][instance_id] = entry
        self.storage._update_session_index(instance_id, self._state_store_client)

    # Note: This is only really needed bc of the in-memory storage solutions.
    # With persistent storage, this is not needed as we rehydrate the conversation state from the database upon app restart.
    def _ensure_instance_exists(
        self,
        instance_id: str,
        input: str,
        triggering_workflow_instance_id: Optional[str] = None,
        time: Optional[datetime] = None,
    ) -> None:
        """Ensure the instance entry exists in the state."""
        if instance_id not in self.storage._current_state.get("instances", {}):
            if "instances" not in self.storage._current_state:
                self.storage._current_state["instances"] = {}

            # Handle time parameter - it might be a datetime object or a string
            if time:
                if isinstance(time, str):
                    start_time = time
                else:
                    start_time = time.isoformat()
            else:
                start_time = datetime.now(timezone.utc).isoformat()

            self.storage._current_state["instances"][instance_id] = {
                "input": input,
                "start_time": start_time,
                "source": "user_input",
                "workflow_instance_id": instance_id,
                "triggering_workflow_instance_id": triggering_workflow_instance_id,
                "workflow_name": self._workflow_name,
<<<<<<< HEAD
                "session_id": self.storage.session_id,
=======
                "session_id": self.memory.session_id
                if self.memory
                else f"{self.name}_default_session",
>>>>>>> 83f291ec
                "messages": [],
                "tool_history": [],
                "status": DaprWorkflowStatus.RUNNING.value,
                "end_time": None,
                "trace_context": None,
            }

    def _process_user_message(
        self,
        instance_id: str,
        task: Optional[Union[str, Dict[str, Any]]],
        user_message_copy: Optional[Dict[str, Any]],
    ) -> None:
        """Process and save user message to memory and state."""
        if not (task and user_message_copy):
            return

<<<<<<< HEAD
=======
        user_msg = UserMessage(content=user_message_copy.get("content", ""))
        if self.memory:
            self.memory.add_message(user_msg)

>>>>>>> 83f291ec
        msg_object = DurableAgentMessage(**user_message_copy)
        inst = self.storage._current_state["instances"][instance_id]
        inst["messages"].append(msg_object.model_dump(mode="json"))
        inst["last_message"] = msg_object.model_dump(mode="json")
        self.save_state()

    def _call_llm(self, messages: List[Dict[str, Any]]) -> Dict[str, Any]:
        """Generate LLM response and return the assistant message."""
        response: LLMChatResponse = self.llm.generate(
            messages=messages,
            tools=self.get_llm_tools(),
            **(
                {"tool_choice": self.tool_choice}
                if self.tool_choice is not None
                else {}
            ),
        )
        response_message = response.get_message()
        if response_message is None:
            raise AgentError("LLM returned no assistant message")

        return response_message.model_dump()

    def _save_assistant_message(
        self, instance_id: str, assistant_message: Dict[str, Any]
    ) -> None:
        """Save assistant message to state with idempotency check."""
        assistant_message["name"] = self.name
        agent_msg = DurableAgentMessage(**assistant_message)

        inst = self.storage._current_state["instances"][instance_id]
        messages_list = inst["messages"]

        # Check for duplicate by message ID (idempotent for workflow replay)
        message_exists = any(msg.get("id") == agent_msg.id for msg in messages_list)
        if not message_exists:
            messages_list.append(agent_msg.model_dump(mode="json"))
            inst["last_message"] = agent_msg.model_dump(mode="json")
<<<<<<< HEAD
=======
            if self.memory:
                self.memory.add_message(AssistantMessage(**assistant_message))
>>>>>>> 83f291ec
            self.save_state()

    def _print_llm_interaction_messages(
        self,
        user_message_copy: Optional[Dict[str, Any]],
        assistant_message: Dict[str, Any],
    ) -> None:
        """Print user and assistant messages for context."""
        # Print user message
        if user_message_copy is not None:
            self.text_formatter.print_message(
                {str(k): v for k, v in user_message_copy.items()}
            )

        # Print assistant message
        self.text_formatter.print_message(assistant_message)

    @task
    async def call_llm(
        self,
        instance_id: str,
        time: datetime,
        task: Optional[Union[str, Dict[str, Any]]] = None,
    ) -> Dict[str, Any]:
        """
        Ask the LLM for the assistant's next message.

        Args:
            instance_id (str): The workflow instance ID.
            time (str): The time of the message.
            task: The user's query for this turn (either a string or a dict),
                  or None if this is a follow-up iteration.

        Returns:
            A plain dict of the LLM's response (choices, finish_reason, etc).
            Pydantic models are `.model_dump()`-ed; any other object is coerced via `dict()`.
        """
        # Construct messages using instance-specific chat history instead of global memory
        # This ensures proper message sequence for tool calls and ensures formatting/structure
        messages: List[Dict[str, Any]] = self._construct_messages_with_instance_history(
            instance_id, task or {}
        )
        user_message = self.get_last_message_if_user(messages)

        # Always work with a copy of the user message for safety
        user_message_copy: Optional[Dict[str, Any]] = (
            dict(user_message) if user_message else None
        )

        self._ensure_instance_exists(
            instance_id, task or "No input provided", time=time
        )
        self._process_user_message(instance_id, task, user_message_copy)

        # Generate LLM response and atomically save assistant message
        try:
            assistant_message = self._call_llm(messages)
            self._save_assistant_message(instance_id, assistant_message)
            self._print_llm_interaction_messages(user_message_copy, assistant_message)

            return assistant_message
        except Exception as e:
            error_type = type(e).__name__
            error_msg = str(e)

            logger.exception(
                f"LLM generation failed in workflow {instance_id}: {error_type} - {error_msg}"
            )
            logger.exception(f"Task: {task}")
            logger.exception(f"Messages count: {len(messages)}")
            logger.exception(f"Tools available: {len(self.get_llm_tools())}")
            logger.exception("Full error details:", exc_info=True)

            raise AgentError(
                f"LLM generation failed in workflow {instance_id}: {error_type} - {error_msg}"
            ) from e

    @task
    def _create_tool_message_objects(self, tool_result: Dict[str, Any]) -> tuple:
        """
        Create ToolMessage and DurableAgentMessage objects from tool result.

        Args:
            tool_result: Dictionary containing tool execution details

        Returns:
            Tuple of (tool_msg, agent_msg, tool_history_entry)
        """
        tool_msg = ToolMessage(
            tool_call_id=tool_result["tool_call_id"],
            name=tool_result["tool_name"],
            content=tool_result["execution_result"],
            role="tool",
        )
        agent_msg = DurableAgentMessage(**tool_msg.model_dump())
        tool_history_entry = ToolExecutionRecord(**tool_result)

        return tool_msg, agent_msg, tool_history_entry

    def _append_tool_message_to_instance(
        self,
        instance_id: str,
        agent_msg: DurableAgentMessage,
        tool_history_entry: ToolExecutionRecord,
    ) -> None:
        """
        Append tool message and history to the instance state.

        Args:
            instance_id: The workflow instance ID
            agent_msg: The DurableAgentMessage object
            tool_history_entry: The ToolExecutionRecord object
        """
        wf_instance = self.storage._current_state["instances"][instance_id]
        logger.debug(f"Before appending - instance state: {wf_instance}")

        # Check if message already exists (idempotent operation for workflow replay)
        wf_messages = wf_instance["messages"]

        # Check for duplicate by message ID (idempotent for workflow replay)
        message_exists = any(msg.get("id") == agent_msg.id for msg in wf_messages)
        if not message_exists:
            msg_dump = agent_msg.model_dump(mode="json")
            logger.debug(f"Adding new message to instance: {msg_dump}")
            wf_messages.append(msg_dump)

        # Check for duplicate tool history entry by tool_call_id
        tool_history = wf_instance["tool_history"]

        tool_exists = any(
            th.get("tool_call_id") == tool_history_entry.tool_call_id
            for th in tool_history
        )
        if not tool_exists:
            history_dump = tool_history_entry.model_dump(mode="json")
            logger.debug(f"Adding new tool history entry: {history_dump}")
            tool_history.append(history_dump)
            
        logger.debug(f"After appending - instance state: {wf_instance}")

<<<<<<< HEAD
=======
    def _update_agent_memory_and_history(
        self, tool_message: ToolMessage, tool_history_entry: ToolExecutionRecord
    ) -> None:
        """
        Update agent's memory and tool history.

        Args:
            tool_message: The ToolMessage object
            tool_history_entry: The ToolExecutionRecord object
        """
        # Update tool history and memory of agent (only if new)
        # Note: Memory updates are handled at workflow level to avoid replay issues
        self.tool_history.append(tool_history_entry)
        # Add the tool message to the agent's memory if enabled
        if self.memory:
            self.memory.add_message(tool_message)
>>>>>>> 83f291ec

    def _get_last_message_from_state(
        self, instance_id: str
    ) -> Optional[Dict[str, Any]]:
        """
        Get the last message from the instance state.

        Args:
            instance_id: The workflow instance ID

        Returns:
            The last message dict or None if not found
        """
        instance_data = self.storage._current_state.get("instances", {}).get(instance_id)
        if instance_data is not None:
            return instance_data.get("last_message")
        return None

    @task
    async def run_tool(
        self,
        tool_call: Dict[str, Any],
        instance_id: str,
        time: datetime,
        execution_order: int = 0,
    ) -> Dict[str, Any]:
        """
        Executes a tool call atomically by invoking the specified function with the provided arguments
        and immediately persisting the result to the agent's state and memory.

        Args:
            tool_call (Dict[str, Any]): A dictionary containing tool execution details, including the function name and arguments.
            instance_id (str): The workflow instance ID for state persistence.
            time (str): The current time for state persistence.

        Returns:
            Dict[str, Any]: A dictionary containing the tool call ID, function name, function arguments

        Raises:
            AgentError: If the tool call is malformed or execution fails.
        """
        # Extract function name and raw args
        fn_name = tool_call["function"]["name"]
        raw_args = tool_call["function"].get("arguments", "")

        # Parse JSON arguments (or empty dict)
        try:
            args = json.loads(raw_args) if raw_args else {}
        except json.JSONDecodeError as e:
            raise AgentError(f"Invalid JSON in tool args: {e}")

        # Run the tool
        logger.debug(f"Executing tool '{fn_name}' with args: {args}")
        try:
            result = await self.tool_executor.run_tool(fn_name, **args)
        except Exception as e:
            logger.exception(f"Error executing tool '{fn_name}': {e}", exc_info=True)
            raise AgentError(f"Error executing tool '{fn_name}': {e}") from e

        # Create the tool result payload
        tool_result = {
            "tool_call_id": tool_call["id"],
            "tool_name": fn_name,
            "tool_args": args,
            "execution_result": str(result) if result is not None else "",
        }

        # Atomically persist both the assistant's tool call and the tool result
        # Get existing input or use placeholder
        existing_input = (
            self.storage._current_state["instances"][instance_id]["input"]
            if instance_id in self.storage._current_state.get("instances", {})
            else "Tool execution"
        )
        self._ensure_instance_exists(instance_id, existing_input, time=time)
        
        # Save both the assistant's tool call and the tool result atomically
        instance = self.storage._current_state["instances"][instance_id]
        instance["messages"].append({
            "role": "tool",
            "content": str(result) if result is not None else "",
            "name": fn_name,
            "tool_call_id": tool_call["id"]
        })
        self.save_state()
        
        # Print for visibility
        self.text_formatter.print_message({
            "role": "tool",
            "content": str(result) if result is not None else "",
            "name": fn_name,
            "tool_call_id": tool_call["id"]
        })

        return tool_result

    @task
    async def broadcast_message_to_agents(self, message: Dict[str, Any]):
        """
        Broadcasts it to all registered agents.

        Args:
            message (Dict[str, Any]): A message to append to the workflow state and broadcast to all agents.
        """
        # Format message for broadcasting
        message["role"] = "user"
        message["name"] = self.name
        response_message = BroadcastMessage(**message)

        # Broadcast message to all agents
        await self.broadcast_message(message=response_message)

    @task
    async def send_response_back(
        self, response: Dict[str, Any], target_agent: str, target_instance_id: str
    ):
        """
        Sends a task response back to a target agent within a workflow.

        Args:
            response (Dict[str, Any]): The response payload to be sent.
            target_agent (str): The name of the agent that should receive the response.
            target_instance_id (str): The workflow instance ID associated with the response.

        Raises:
            ValidationError: If the response does not match the expected structure for `AgentTaskResponse`.
        """
        response["role"] = "user"
        response["name"] = self.name
        response["workflow_instance_id"] = target_instance_id
        agent_response = AgentTaskResponse(**response)

        # Send the message to the target agent
        await self.send_message_to_agent(name=target_agent, message=agent_response)

    # TODO: add metrics on workflow run in future here?
    @task
    def finalize_workflow(
        self,
        instance_id: str,
        final_output: str,
        time: str,
        triggering_workflow_instance_id: Optional[str] = None,
    ) -> None:
        """
        Record the final output and end_time in the workflow state.
        """
        # Ensure the instance entry exists
        existing_input = (
            self.storage._current_state["instances"][instance_id]["input"]
            if instance_id in self.storage._current_state.get("instances", {})
            else "Workflow completion"
        )
        self._ensure_instance_exists(
            instance_id, existing_input, triggering_workflow_instance_id, time
        )
        instance = self.storage._current_state["instances"][instance_id]
        instance["output"] = final_output
        # Convert time to string for JSON serialization
        if time:
            if isinstance(time, str):
                instance["end_time"] = time
            else:
                instance["end_time"] = time.isoformat()
        else:
            instance["end_time"] = datetime.now(timezone.utc).isoformat()
        instance["status"] = DaprWorkflowStatus.COMPLETED.value  # Mark as completed
        logger.info(f"Workflow {instance_id} completed successfully")
        self.save_state()

    @message_router(broadcast=True)
    async def process_broadcast_message(self, message: BroadcastMessage):
        """
        Processes a broadcast message by filtering out messages from the same agent,
        storing valid messages in memory, and triggering the agent's workflow if needed.

        Args:
            message (BroadcastMessage): The received broadcast message.

        Returns:
            None: The function updates the agent's memory and triggers a workflow.
        """
        try:
            # Extract metadata safely from message["_message_metadata"]
            metadata = getattr(message, "_message_metadata", {})

            if not isinstance(metadata, dict) or not metadata:
                logger.warning(
                    f"{self.name} received a broadcast message with missing or invalid metadata. Ignoring."
                )
                return

            source = metadata.get("source", "unknown_source")
            message_type = metadata.get("type", "unknown_type")
            message_content = getattr(message, "content", "No Data")
            logger.info(
                f"{self.name} received broadcast message of type '{message_type}' from '{source}'."
            )
            # Ignore messages sent by this agent
            if source == self.name:
                logger.debug(
                    f"{self.name} ignored its own broadcast message of type '{message_type}'."
                )
                return
            # Log and process the valid broadcast message
            logger.debug(
                f"{self.name} processing broadcast message from '{source}'. Content: {message_content}"
            )
<<<<<<< HEAD
=======
            # Store the message in local memory if enabled
            if self.memory:
                self.memory.add_message(message)

>>>>>>> 83f291ec
            # Define DurableAgentMessage object for state persistence
            agent_msg = DurableAgentMessage(**message.model_dump())

            # Persist to global chat history
            if "chat_history" not in self.storage._current_state:
                self.storage._current_state["chat_history"] = []
            self.storage._current_state["chat_history"].append(agent_msg.model_dump(mode="json"))
            # Save the state after processing the broadcast message
            self.save_state()

            # Trigger agent workflow to respond to the broadcast message
            workflow_instance_id = metadata.get("workflow_instance_id")
            if workflow_instance_id:
                # Create a TriggerAction to start the agent's workflow
                trigger_message = TriggerAction(
                    task=message.content, workflow_instance_id=workflow_instance_id
                )
                trigger_message._message_metadata = {
                    "source": metadata.get("source", "unknown"),
                    "type": "BroadcastMessage",
                    "workflow_instance_id": workflow_instance_id,
                }

                # Start the agent's workflow
                await self.run_and_monitor_workflow_async(
                    workflow="AgenticWorkflow", input=trigger_message
                )

        except Exception as e:
            logger.error(f"Error processing broadcast message: {e}", exc_info=True)

    # TODO: we need to better design context history management. Context engineering is important,
    # and too much context can derail the agent.
    def _construct_messages_with_instance_history(
        self, instance_id: str, input_data: Union[str, Dict[str, Any]]
    ) -> List[Dict[str, Any]]:
        """
        Construct messages using instance-specific chat history and persistent memory.
        This ensures proper message sequence for tool calls and maintains conversation
        history across workflow executions using the session_id.

        Args:
            instance_id: The workflow instance ID
            input_data: User input, either as a string or dictionary

        Returns:
            List of formatted messages with proper sequence
        """
        additional_context_messages: List[Dict[str, Any]] = []
        if not self.prompt_template:
            raise ValueError(
                "Prompt template must be initialized before constructing messages."
            )

        # Get instance-specific chat history
        if self.storage._current_state is None:
            logger.warning(
                f"Agent state is None for instance {instance_id}, initializing empty state"
            )
            self.storage._current_state = {}

        instance_data = self.storage._current_state.get("instances", {}).get(instance_id)
        if instance_data is not None:
            instance_messages = instance_data.get("messages", [])
        else:
            instance_messages = []

<<<<<<< HEAD
=======
        # Get messages from persistent memory (session-based, cross-workflow) if memory is enabled
        persistent_memory_messages = []
        if self.memory:
            try:
                persistent_memory_messages = self.memory.get_messages()
                logger.info(
                    f"Retrieved {len(persistent_memory_messages)} messages for session {self.memory.session_id}"
                )
            except Exception as e:
                logger.warning(f"Failed to retrieve persistent memory: {e}")
        else:
            logger.debug("Memory is disabled, skipping persistent memory retrieval")

>>>>>>> 83f291ec
        # Get long-term memory from workflow state (for broadcast messages and persistent context)
        long_term_memory_data = self.storage._current_state.get("chat_history", [])
        long_term_memory_messages = []
        for msg in long_term_memory_data:
            if isinstance(msg, dict):
                long_term_memory_messages.append(msg)
            elif hasattr(msg, "model_dump"):
                long_term_memory_messages.append(msg.model_dump())

        # Build chat history with proper context and order
        chat_history = []

        # Add long-term memory messages
        for msg in long_term_memory_messages:
            msg_dict = msg.model_dump() if hasattr(msg, "model_dump") else dict(msg)
            if msg_dict not in chat_history:
                chat_history.append(msg_dict)

        # Add instance messages in chronological order, preserving proper tool call/response pairing
        # Track which assistant messages have been added to avoid duplicates
        added_assistant_ids = set()
        
        for msg in instance_messages:
            msg_dict = msg.model_dump() if hasattr(msg, "model_dump") else dict(msg)
            
            # For assistant messages with tool calls, add them only once along with all their tool responses
            if msg_dict.get("role") == "assistant" and msg_dict.get("tool_calls"):
                msg_id = msg_dict.get("id")
                if msg_id not in added_assistant_ids:
                    # Add the assistant message
                    chat_history.append(msg_dict)
                    added_assistant_ids.add(msg_id)
                    
                    # Add all tool responses for this assistant message's tool calls
                    tool_call_ids = {tc.get("id") for tc in msg_dict.get("tool_calls", [])}
                    for tool_msg in instance_messages:
                        tool_dict = tool_msg.model_dump() if hasattr(tool_msg, "model_dump") else dict(tool_msg)
                        if (tool_dict.get("role") == "tool" and 
                            tool_dict.get("tool_call_id") in tool_call_ids):
                            chat_history.append(tool_dict)
            # For other messages (user, tool, assistant without tool_calls), add them if not already added
            elif msg_dict.get("role") != "tool":
                # Only add if it's not a tool message (tools are added with their assistant messages)
                chat_history.append(msg_dict)

        # Add additional context memory last (for broadcast-triggered workflows)
        chat_history.extend(additional_context_messages)

        if isinstance(input_data, str):
            formatted_messages = self.prompt_template.format_prompt(
                chat_history=chat_history
            )
            if isinstance(formatted_messages, list):
                user_message = {"role": "user", "content": input_data}
                return formatted_messages + [user_message]
            else:
                return [
                    {"role": "system", "content": formatted_messages},
                    {"role": "user", "content": input_data},
                ]
        elif isinstance(input_data, dict):
            input_vars = dict(input_data)
            if "chat_history" not in input_vars:
                input_vars["chat_history"] = chat_history
            formatted_messages = self.prompt_template.format_prompt(**input_vars)
            if isinstance(formatted_messages, list):
                return formatted_messages
            else:
                return [{"role": "system", "content": formatted_messages}]
        else:
            raise ValueError("Input data must be either a string or dictionary.")<|MERGE_RESOLUTION|>--- conflicted
+++ resolved
@@ -91,13 +91,6 @@
         default=None,
         description="The current workflow instance ID for this agent.",
     )
-<<<<<<< HEAD
-=======
-    memory: Optional[ConversationDaprStateMemory] = Field(
-        default=None,
-        description="Persistent memory with session-based state hydration.",
-    )
->>>>>>> 83f291ec
 
     @model_validator(mode="before")
     def set_agent_and_topic_name(cls, values: dict):
@@ -133,7 +126,6 @@
             logger.info(f"Initialized memory with store name: {self.memory.store_name}")
 
         # Load the current workflow instance ID from state using session_id
-<<<<<<< HEAD
         logger.debug(f"State after loading: {self.storage._current_state}")
         if self.storage._current_state and self.storage._current_state.get("instances"):
             logger.debug(f"Found {len(self.storage._current_state['instances'])} instances in state")
@@ -146,25 +138,6 @@
                 if (
                     stored_workflow_name == self._workflow_name
                     and stored_session_id == self.storage.session_id
-=======
-        logger.debug(f"State after loading: {self.state}")
-        if self.state and self.state.get("instances"):
-            logger.debug(f"Found {len(self.state['instances'])} instances in state")
-            current_session_id = (
-                self.memory.session_id
-                if self.memory
-                else f"{self.name}_default_session"
-            )
-            for instance_id, instance_data in self.state["instances"].items():
-                stored_workflow_name = instance_data.get("workflow_name")
-                stored_session_id = instance_data.get("session_id")
-                logger.debug(
-                    f"Instance {instance_id}: workflow_name={stored_workflow_name}, session_id={stored_session_id}, current_workflow_name={self._workflow_name}, current_session_id={current_session_id}"
-                )
-                if (
-                    stored_workflow_name == self._workflow_name
-                    and stored_session_id == current_session_id
->>>>>>> 83f291ec
                 ):
                     self.workflow_instance_id = instance_id
                     logger.debug(
@@ -471,13 +444,7 @@
             "workflow_instance_id": instance_id,
             "triggering_workflow_instance_id": triggering_workflow_instance_id,
             "workflow_name": self._workflow_name,
-<<<<<<< HEAD
             "session_id": self.storage.session_id,
-=======
-            "session_id": self.memory.session_id
-            if self.memory
-            else f"{self.name}_default_session",
->>>>>>> 83f291ec
             "start_time": start_time_str,
             "trace_context": trace_context,
             "status": DaprWorkflowStatus.RUNNING.value,
@@ -520,13 +487,7 @@
                 "workflow_instance_id": instance_id,
                 "triggering_workflow_instance_id": triggering_workflow_instance_id,
                 "workflow_name": self._workflow_name,
-<<<<<<< HEAD
                 "session_id": self.storage.session_id,
-=======
-                "session_id": self.memory.session_id
-                if self.memory
-                else f"{self.name}_default_session",
->>>>>>> 83f291ec
                 "messages": [],
                 "tool_history": [],
                 "status": DaprWorkflowStatus.RUNNING.value,
@@ -544,13 +505,6 @@
         if not (task and user_message_copy):
             return
 
-<<<<<<< HEAD
-=======
-        user_msg = UserMessage(content=user_message_copy.get("content", ""))
-        if self.memory:
-            self.memory.add_message(user_msg)
-
->>>>>>> 83f291ec
         msg_object = DurableAgentMessage(**user_message_copy)
         inst = self.storage._current_state["instances"][instance_id]
         inst["messages"].append(msg_object.model_dump(mode="json"))
@@ -589,11 +543,6 @@
         if not message_exists:
             messages_list.append(agent_msg.model_dump(mode="json"))
             inst["last_message"] = agent_msg.model_dump(mode="json")
-<<<<<<< HEAD
-=======
-            if self.memory:
-                self.memory.add_message(AssistantMessage(**assistant_message))
->>>>>>> 83f291ec
             self.save_state()
 
     def _print_llm_interaction_messages(
@@ -734,25 +683,6 @@
             
         logger.debug(f"After appending - instance state: {wf_instance}")
 
-<<<<<<< HEAD
-=======
-    def _update_agent_memory_and_history(
-        self, tool_message: ToolMessage, tool_history_entry: ToolExecutionRecord
-    ) -> None:
-        """
-        Update agent's memory and tool history.
-
-        Args:
-            tool_message: The ToolMessage object
-            tool_history_entry: The ToolExecutionRecord object
-        """
-        # Update tool history and memory of agent (only if new)
-        # Note: Memory updates are handled at workflow level to avoid replay issues
-        self.tool_history.append(tool_history_entry)
-        # Add the tool message to the agent's memory if enabled
-        if self.memory:
-            self.memory.add_message(tool_message)
->>>>>>> 83f291ec
 
     def _get_last_message_from_state(
         self, instance_id: str
@@ -961,13 +891,6 @@
             logger.debug(
                 f"{self.name} processing broadcast message from '{source}'. Content: {message_content}"
             )
-<<<<<<< HEAD
-=======
-            # Store the message in local memory if enabled
-            if self.memory:
-                self.memory.add_message(message)
-
->>>>>>> 83f291ec
             # Define DurableAgentMessage object for state persistence
             agent_msg = DurableAgentMessage(**message.model_dump())
 
@@ -1035,22 +958,6 @@
         else:
             instance_messages = []
 
-<<<<<<< HEAD
-=======
-        # Get messages from persistent memory (session-based, cross-workflow) if memory is enabled
-        persistent_memory_messages = []
-        if self.memory:
-            try:
-                persistent_memory_messages = self.memory.get_messages()
-                logger.info(
-                    f"Retrieved {len(persistent_memory_messages)} messages for session {self.memory.session_id}"
-                )
-            except Exception as e:
-                logger.warning(f"Failed to retrieve persistent memory: {e}")
-        else:
-            logger.debug("Memory is disabled, skipping persistent memory retrieval")
-
->>>>>>> 83f291ec
         # Get long-term memory from workflow state (for broadcast messages and persistent context)
         long_term_memory_data = self.storage._current_state.get("chat_history", [])
         long_term_memory_messages = []
