--- conflicted
+++ resolved
@@ -54,18 +54,12 @@
         default=None,
         description="The current workflow instance ID for this orchestrator.",
     )
-<<<<<<< HEAD
     memory: Storage = Field(
         default_factory=lambda: Storage(
             name="workflowstatestore",
             session_id="orchestrator_session"
         ),
         description="Persistent storage with session-based state hydration.",
-=======
-    memory: Optional[ConversationDaprStateMemory] = Field(
-        default=None,
-        description="Persistent memory with session-based state hydration.",
->>>>>>> 83f291ec
     )
 
     def model_post_init(self, __context: Any) -> None:
@@ -1066,16 +1060,10 @@
             workflow_entry["messages"].append(serialized_message)
             workflow_entry["last_message"] = serialized_message
 
-<<<<<<< HEAD
             # Update the local chat history
             if "chat_history" not in self.memory._current_state:
                 self.memory._current_state["chat_history"] = []
             self.memory._current_state["chat_history"].append(serialized_message)
-=======
-            # Update the local chat history if memory is enabled
-            if self.memory:
-                self.memory.add_message(message)
->>>>>>> 83f291ec
 
         if final_output is not None:
             workflow_entry["output"] = final_output
